{
  "name": "fhir-mcp-server",
  "version": "1.13.2",
  "description": "Model Context Protocol server for FHIR R4 with validation, narrative generation, and comprehensive resource management",
  "type": "module",
  "main": "dist/index.js",
  "bin": {
    "fhir-mcp-server": "dist/index.js"
  },
  "scripts": {
    "build": "tsc",
    "start": "node dist/index.js",
<<<<<<< HEAD
    "start-dev": "node dist/index.js -f http://localhost:3000/fhir",
    "inspect": "npx @modelcontextprotocol/inspector node dist/index.js -f http://localhost:3000/fhir",
    "inspect-debug": "npx @modelcontextprotocol/inspector node --inspect=9230 dist/index.js -f http://localhost:3000/fhir",
=======
    "start-dev": "node dist/index.js http://localhost:3000/fhir",
    "inspect": "npx @modelcontextprotocol/inspector node dist/index.js http://localhost:3000/fhir",
    "inspect-debug": "npx @modelcontextprotocol/inspector node --inspect=9230 dist/index.js http://localhost:3000/fhir",
>>>>>>> 6459d6b3
    "dev": "tsx src/index.ts",
    "lint": "eslint src/**/*.ts --fix",
    "test": "jest --coverage=false",
    "test:watch": "jest --watch",
    "test:coverage": "jest --coverage",
    "test:config": "jest --testPathPatterns=configuration --coverage=false",
    "test:config:coverage": "jest --testPathPatterns=configuration --coverage",
    "test:docs": "jest --testPathPatterns=documentation --coverage=false",
    "test:docs:coverage": "jest --testPathPatterns=documentation --coverage",
    "semantic-release": "semantic-release",
    "release": "npm run build && semantic-release",
    "release:dry-run": "npm run build && semantic-release --dry-run",
    "commit": "cz",
    "prepare": "husky"
  },
  "keywords": [
    "mcp",
    "server",
    "fhir",
    "typescript"
  ],
  "author": "",
  "license": "MIT",
  "dependencies": {
    "@modelcontextprotocol/sdk": "^1.0.0",
    "axios": "^1.11.0",
    "commander": "^14.0.1"
  },
  "devDependencies": {
    "@commitlint/cli": "^19.8.1",
    "@commitlint/config-conventional": "^19.8.1",
    "@semantic-release/changelog": "^6.0.3",
    "@semantic-release/commit-analyzer": "^13.0.1",
    "@semantic-release/git": "^10.0.1",
    "@semantic-release/github": "^11.0.6",
    "@semantic-release/npm": "^12.0.2",
    "@semantic-release/release-notes-generator": "^14.1.0",
    "@types/jest": "^30.0.0",
    "@types/node": "^22.0.0",
    "@typescript-eslint/eslint-plugin": "^8.43.0",
    "@typescript-eslint/parser": "^8.43.0",
    "commitizen": "^4.3.1",
    "cz-conventional-changelog": "^3.3.0",
    "eslint": "^9.35.0",
    "husky": "^9.1.7",
    "jest": "^30.1.3",
    "kill-port": "^2.0.1",
    "semantic-release": "^24.2.8",
    "terser-webpack-plugin": "^5.3.10",
    "ts-jest": "^29.4.1",
    "ts-loader": "^9.5.1",
    "tsx": "^4.0.0",
    "typescript": "^5.0.0"
  },
  "config": {
    "commitizen": {
      "path": "cz-conventional-changelog"
    }
  }
}<|MERGE_RESOLUTION|>--- conflicted
+++ resolved
@@ -10,15 +10,9 @@
   "scripts": {
     "build": "tsc",
     "start": "node dist/index.js",
-<<<<<<< HEAD
     "start-dev": "node dist/index.js -f http://localhost:3000/fhir",
     "inspect": "npx @modelcontextprotocol/inspector node dist/index.js -f http://localhost:3000/fhir",
     "inspect-debug": "npx @modelcontextprotocol/inspector node --inspect=9230 dist/index.js -f http://localhost:3000/fhir",
-=======
-    "start-dev": "node dist/index.js http://localhost:3000/fhir",
-    "inspect": "npx @modelcontextprotocol/inspector node dist/index.js http://localhost:3000/fhir",
-    "inspect-debug": "npx @modelcontextprotocol/inspector node --inspect=9230 dist/index.js http://localhost:3000/fhir",
->>>>>>> 6459d6b3
     "dev": "tsx src/index.ts",
     "lint": "eslint src/**/*.ts --fix",
     "test": "jest --coverage=false",
